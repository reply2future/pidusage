--- conflicted
+++ resolved
@@ -51,22 +51,13 @@
 			}
 
 			//http://stackoverflow.com/questions/16726779/total-cpu-usage-of-an-application-from-proc-pid-stat/16736599#16736599
-<<<<<<< HEAD
-//			var childrens = options.childrens ? stat.cutime + stat.cstime : 0, total
-			var total
 
-			if(history.utime) {
-				total = (stat.stime - history.stime) + (stat.utime - history.utime)
-			} else {
-				total = stat.stime + stat.utime
-=======
 			var childrens = options.childrens ? stat.cutime + stat.cstime : 0, total
 
 			if(history.utime) {
 				total = (stat.stime - history.stime) + (stat.utime - history.utime) + childrens
 			} else {
 				total = stat.stime + stat.utime + childrens
->>>>>>> 11601622
 			}
 
 			total = total / cpu.clock_tick
